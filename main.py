--- conflicted
+++ resolved
@@ -45,20 +45,11 @@
     'step2_feature_selection': True,
     
     # Step 3: Individual ML models (nested cross-validation)
-<<<<<<< HEAD
-    'step3_svm': False,                    # SVM with nested CV
-    'step3_knn': False,                    # KNN with nested CV
-    'step3_lasso_regression': False,       # Lasso with nested CV
-    'step3_random_forest': True,         # Random Forest with nested CV
-    'step3_xgboost': False,                # XGBoost with nested CV
-    'step3_naive_bayes': False,          # TODO: Implement
-=======
     'step3_svm': True,                    # SVM with nested CV
     'step3_knn': True,                    # KNN with nested CV
     'step3_lasso_regression': True,       # Lasso with nested CV
     'step3_random_forest': True,         # Random Forest with nested CV
     'step3_xgboost': True,                # XGBoost with nested CV
->>>>>>> df43d0d6
     'step3_neural_network': True,       # MLP Neural Network with nested CV
     
     # Step 4: Cross-validation and evaluation (deprecated - now done in Step 3)
